<<<<<<< HEAD
include LICENSE.txt *.md *.rst TODO requirements-dev.txt screenshots/*
include tasks.py conftest.py .coveragerc pytest.ini test tox.ini
=======
include LICENSE.txt *.md *.rst requirements-dev.txt screenshots/*
include .coveragerc tox.ini
recursive-include test *.cnf
recursive-include test *.feature
recursive-include test *.py
recursive-include test *.txt
>>>>>>> e8e6bb42
<|MERGE_RESOLUTION|>--- conflicted
+++ resolved
@@ -1,11 +1,6 @@
-<<<<<<< HEAD
-include LICENSE.txt *.md *.rst TODO requirements-dev.txt screenshots/*
-include tasks.py conftest.py .coveragerc pytest.ini test tox.ini
-=======
 include LICENSE.txt *.md *.rst requirements-dev.txt screenshots/*
-include .coveragerc tox.ini
+include tasks.py .coveragerc tox.ini
 recursive-include test *.cnf
 recursive-include test *.feature
 recursive-include test *.py
-recursive-include test *.txt
->>>>>>> e8e6bb42
+recursive-include test *.txt