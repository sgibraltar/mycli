--- conflicted
+++ resolved
@@ -1229,39 +1229,6 @@
             return False
 
 
-<<<<<<< HEAD
-def is_dropping_database(queries, dbname):
-    """Determine if the query is dropping a specific database."""
-    result = False
-    if dbname is None:
-        return False
-
-    def normalize_db_name(db):
-        return db.lower().strip('`"')
-
-    dbname = normalize_db_name(dbname)
-
-    for query in sqlparse.parse(queries):
-        if query.get_name() is None:
-            continue
-
-        first_token = query.token_first(skip_cm=True)
-        _, second_token = query.token_next(0, skip_cm=True)
-        database_name = normalize_db_name(query.get_name())
-        if (first_token.value.lower() == 'drop' and
-                second_token.value.lower() in ('database', 'schema') and
-                database_name == dbname):
-            result = True
-        elif (first_token.value.lower() == 'create' and
-                second_token.value.lower() in ('database', 'schema') and
-                database_name == dbname):
-            result = False
-
-    return result
-
-
-=======
->>>>>>> 26a25be4
 def need_completion_reset(queries):
     """Determines if the statement is a database switch such as 'use' or '\\u'.
     When a database is changed the existing completions must be reset before we
