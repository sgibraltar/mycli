--- conflicted
+++ resolved
@@ -799,13 +799,9 @@
         if cur:
             rows = list(cur)
             formatted = self.formatter.format_output(
-<<<<<<< HEAD
-                rows, headers, format_name='vertical' if expanded else None)
-            first_line = formatted[:formatted.find('\n')]
-=======
                 rows, headers, format_name='vertical' if expanded else None,
                 **output_kwargs)
->>>>>>> 5a209400
+            first_line = formatted[:formatted.find('\n')]
 
             if (not expanded and max_width and headers and rows and
                     len(first_line) > max_width):
