Project Lead:
-------------
  * Thomas Roten


Core Developers:
----------------

  * Irina Truong
  * Matheus Rosa
  * Darik Gamble
  * Dick Marinus
  * Amjith Ramanujam

Contributors:
-------------

  * Steve Robbins
  * Shoma Suzuki
  * Daniel West
  * Scrappy Soft
  * Daniel Black
  * Jonathan Bruno
  * Casper Langemeijer
  * Jonathan Slenders
  * Artem Bezsmertnyi
  * Mikhail Borisov
  * Heath Naylor
  * Phil Cohen
  * spacewander
  * Adam Chainz
  * Johannes Hoff
  * Kacper Kwapisz
  * Lennart Weller
  * Martijn Engler
  * Terseus
  * Tyler Kuipers
  * William GARCIA
  * Yasuhiro Matsumoto
  * bjarnagin
  * jbruno
  * mrdeathless
  * Abirami P
  * John Sterling
  * Jialong Liu
  * Zhidong
  * Daniël van Eeden
  * zer09
  * cxbig
  * chainkite
  * Michał Górny
  * Terje Røsten
  * Ryan Smith
  * Klaus Wünschel
  * François Pietka
  * Colin Caine
  * Frederic Aoustin
  * caitinggui
  * ushuz
  * Zhaolong Zhu
  * Zhongyang Guan
  * Huachao Mao
  * QiaoHou Peng
  * Yang Zou
  * Angelo Lupo
  * Aljosha Papsch
  * Zane C. Bowers-Hadley
  * Mike Palandra
  * Georgy Frolov
  * Jonathan Lloyd
<<<<<<< HEAD
  * Jakub Boukal
=======
  * Takeshi D. Itoh
  * laixintao
>>>>>>> 26a25be4

Creator:
--------

Amjith Ramanujam<|MERGE_RESOLUTION|>--- conflicted
+++ resolved
@@ -68,12 +68,9 @@
   * Mike Palandra
   * Georgy Frolov
   * Jonathan Lloyd
-<<<<<<< HEAD
   * Jakub Boukal
-=======
   * Takeshi D. Itoh
   * laixintao
->>>>>>> 26a25be4
 
 Creator:
 --------
