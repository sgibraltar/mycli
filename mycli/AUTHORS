Project Lead:
-------------
  * Thomas Roten


Core Developers:
----------------

  * Irina Truong
  * Matheus Rosa
  * Darik Gamble
  * Dick Marinus
  * Amjith Ramanujam

Contributors:
-------------

  * Steve Robbins
  * Shoma Suzuki
  * Daniel West
  * Scrappy Soft
  * Daniel Black
  * Jonathan Bruno
  * Casper Langemeijer
  * Jonathan Slenders
  * Artem Bezsmertnyi
  * Mikhail Borisov
  * Heath Naylor
  * Phil Cohen
  * spacewander
  * Adam Chainz
  * Johannes Hoff
  * Kacper Kwapisz
  * Lennart Weller
  * Martijn Engler
  * Terseus
  * Tyler Kuipers
  * William GARCIA
  * Yasuhiro Matsumoto
  * bjarnagin
  * jbruno
  * mrdeathless
  * Abirami P
  * John Sterling
  * Jialong Liu
  * Zhidong
  * Daniël van Eeden
  * zer09
  * cxbig
  * chainkite
  * Michał Górny
  * Terje Røsten
  * Ryan Smith
  * Klaus Wünschel
  * François Pietka
  * Colin Caine
  * Frederic Aoustin
  * caitinggui
  * ushuz
  * Zhaolong Zhu
  * Zhongyang Guan
  * Huachao Mao
  * QiaoHou Peng
  * Yang Zou
  * Angelo Lupo
  * Aljosha Papsch
  * Zane C. Bowers-Hadley
  * Mike Palandra
  * Georgy Frolov
  * Jonathan Lloyd
<<<<<<< HEAD
  * Nathan Huang
=======
  * laixintao
>>>>>>> 723256a4

Creator:
--------

Amjith Ramanujam<|MERGE_RESOLUTION|>--- conflicted
+++ resolved
@@ -68,11 +68,8 @@
   * Mike Palandra
   * Georgy Frolov
   * Jonathan Lloyd
-<<<<<<< HEAD
   * Nathan Huang
-=======
   * laixintao
->>>>>>> 723256a4
 
 Creator:
 --------
