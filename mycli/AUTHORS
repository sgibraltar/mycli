--- conflicted
+++ resolved
@@ -75,12 +75,9 @@
   * Zach DeCook
   * kevinhwang91
   * KITAGAWA Yasutaka
-<<<<<<< HEAD
   * bitkeen
-=======
   * Morgan Mitchell
   * Massimiliano Torromeo
->>>>>>> 5abae48e
 
 Creator:
 --------
