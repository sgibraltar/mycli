--- conflicted
+++ resolved
@@ -72,11 +72,9 @@
   * Jakub Boukal
   * Takeshi D. Itoh
   * laixintao
-<<<<<<< HEAD
   * kevinhwang91
-=======
   * KITAGAWA Yasutaka
->>>>>>> fdd36600
+
 
 Creator:
 --------
