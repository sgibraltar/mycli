import os

import click
from click.testing import CliRunner

from mycli.main import (MyCli, cli, confirm_destructive_query,
                        is_destructive, query_starts_with, queries_start_with,
                        thanks_picker, PACKAGE_ROOT)
from mycli.packages.special.main import COMMANDS as SPECIAL_COMMANDS
from utils import USER, HOST, PORT, PASSWORD, dbtest, run

from textwrap import dedent
from collections import namedtuple

try:
    text_type = basestring
except NameError:
    text_type = str

CLI_ARGS = ['--user', USER, '--host', HOST, '--port', PORT,
            '--password', PASSWORD, '_test_db']


@dbtest
def test_execute_arg(executor):
    run(executor, 'create table test (a text)')
    run(executor, 'insert into test values("abc")')

    sql = 'select * from test;'
    runner = CliRunner()
    result = runner.invoke(cli, args=CLI_ARGS + ['-e', sql])

    assert result.exit_code == 0
    assert 'abc' in result.output

    result = runner.invoke(cli, args=CLI_ARGS + ['--execute', sql])

    assert result.exit_code == 0
    assert 'abc' in result.output

    expected = 'a\nabc\n'

    assert expected in result.output


@dbtest
def test_execute_arg_with_table(executor):
    run(executor, 'create table test (a text)')
    run(executor, 'insert into test values("abc")')

    sql = 'select * from test;'
    runner = CliRunner()
    result = runner.invoke(cli, args=CLI_ARGS + ['-e', sql] + ['--table'])
    expected = '+-----+\n| a   |\n+-----+\n| abc |\n+-----+\n'

    assert result.exit_code == 0
    assert expected in result.output


@dbtest
def test_execute_arg_with_csv(executor):
    run(executor, 'create table test (a text)')
    run(executor, 'insert into test values("abc")')

    sql = 'select * from test;'
    runner = CliRunner()
    result = runner.invoke(cli, args=CLI_ARGS + ['-e', sql] + ['--csv'])
    expected = 'a\nabc\n'

    assert result.exit_code == 0
    assert expected in "".join(result.output)


@dbtest
def test_batch_mode(executor):
    run(executor, '''create table test(a text)''')
    run(executor, '''insert into test values('abc'), ('def'), ('ghi')''')

    sql = (
        'select count(*) from test;\n'
        'select * from test limit 1;'
    )

    runner = CliRunner()
    result = runner.invoke(cli, args=CLI_ARGS, input=sql)

    assert result.exit_code == 0
    assert 'count(*)\n3\na\nabc\n' in "".join(result.output)


@dbtest
def test_batch_mode_table(executor):
    run(executor, '''create table test(a text)''')
    run(executor, '''insert into test values('abc'), ('def'), ('ghi')''')

    sql = (
        'select count(*) from test;\n'
        'select * from test limit 1;'
    )

    runner = CliRunner()
    result = runner.invoke(cli, args=CLI_ARGS + ['-t'], input=sql)

    expected = (dedent("""\
        +----------+
        | count(*) |
        +----------+
        | 3        |
        +----------+
        +-----+
        | a   |
        +-----+
        | abc |
        +-----+"""))

    assert result.exit_code == 0
    assert expected in result.output


@dbtest
def test_batch_mode_csv(executor):
    run(executor, '''create table test(a text, b text)''')
    run(executor, '''insert into test (a, b) values('abc', 'def'), ('ghi', 'jkl')''')

    sql = 'select * from test;'

    runner = CliRunner()
    result = runner.invoke(cli, args=CLI_ARGS + ['--csv'], input=sql)

    expected = 'a,b\nabc,def\nghi,jkl\n'

    assert result.exit_code == 0
    assert expected in "".join(result.output)


@dbtest
def test_query_starts_with(executor):
    query = 'USE test;'
    assert query_starts_with(query, ('use', )) is True

    query = 'DROP DATABASE test;'
    assert query_starts_with(query, ('use', )) is False


@dbtest
def test_query_starts_with_comment(executor):
    query = '# comment\nUSE test;'
    assert query_starts_with(query, ('use', )) is True


@dbtest
def test_queries_start_with(executor):
    sql = (
        '# comment\n'
        'show databases;'
        'use foo;'
    )
    assert queries_start_with(sql, ('show', 'select')) is True
    assert queries_start_with(sql, ('use', 'drop')) is True
    assert queries_start_with(sql, ('delete', 'update')) is False


@dbtest
def test_is_destructive(executor):
    sql = (
        'use test;\n'
        'show databases;\n'
        'drop database foo;'
    )
    assert is_destructive(sql) is True


@dbtest
def test_confirm_destructive_query_notty(executor):
    stdin = click.get_text_stream('stdin')
    assert stdin.isatty() is False

    sql = 'drop database foo;'
    assert confirm_destructive_query(sql) is None


def test_thanks_picker_utf8():
    author_file = os.path.join(PACKAGE_ROOT, 'AUTHORS')
    sponsor_file = os.path.join(PACKAGE_ROOT, 'SPONSORS')

    name = thanks_picker((author_file, sponsor_file))
    assert isinstance(name, text_type)


def test_help_strings_end_with_periods():
    """Make sure click options have help text that end with a period."""
    for param in cli.params:
        if isinstance(param, click.core.Option):
            assert hasattr(param, 'help')
            assert param.help.endswith('.')


def test_command_descriptions_end_with_periods():
    """Make sure that mycli commands' descriptions end with a period."""
    MyCli()
    for _, command in SPECIAL_COMMANDS.items():
        assert command[3].endswith('.')


<<<<<<< HEAD
def output(monkeypatch, terminal_size, testdata, explicit_pager, expect_pager):
    global clickoutput
    clickoutput = ""
    m = MyCli()

    class TestOutput():
        def get_size(self):
            size = namedtuple('Size', 'rows columns')
            size.columns, size.rows = terminal_size
            return size

    class TestExecute():
        host = 'test'
        user = 'test'
        dbname = 'test'
        port = 0

        def server_type(self):
            return ['test']

    class CommandLineInterface():
        output = TestOutput()

    m.cli = CommandLineInterface()
    m.sqlexecute = TestExecute()
    m.explicit_pager = explicit_pager

    def echo_via_pager(s):
        assert expect_pager
        global clickoutput
        clickoutput += s

    def secho(s):
        assert not expect_pager
        global clickoutput
        clickoutput += s + "\n"

    monkeypatch.setattr(click, 'echo_via_pager', echo_via_pager)
    monkeypatch.setattr(click, 'secho', secho)
    m.output(testdata)
    if clickoutput.endswith("\n"):
        clickoutput = clickoutput[:-1]
    assert clickoutput == "\n".join(testdata)


def test_conditional_pager(monkeypatch):
    testdata = "Lorem ipsum dolor sit amet consectetur adipiscing elit sed do".split(
        " ")
    # User didn't set pager, output doesn't fit screen -> pager
    output(
        monkeypatch,
        terminal_size=(5, 10),
        testdata=testdata,
        explicit_pager=False,
        expect_pager=True
    )
    # User didn't set pager, output fits screen -> no pager
    output(
        monkeypatch,
        terminal_size=(20, 20),
        testdata=testdata,
        explicit_pager=False,
        expect_pager=False
    )
    # User manually configured pager, output doesn't fit screen -> pager
    output(
        monkeypatch,
        terminal_size=(5, 10),
        testdata=testdata,
        explicit_pager=True,
        expect_pager=True
    )
    # User manually configured pager, output fit screen -> pager
    output(
        monkeypatch,
        terminal_size=(20, 20),
        testdata=testdata,
        explicit_pager=True,
        expect_pager=True
    )

    SPECIAL_COMMANDS['nopager'].handler()
    output(
        monkeypatch,
        terminal_size=(5, 10),
        testdata=testdata,
        explicit_pager=False,
        expect_pager=False
    )
    SPECIAL_COMMANDS['pager'].handler('')
=======
def test_reserved_space_is_integer():
    """Make sure that reserved space is returned as an integer."""
    def stub_terminal_size():
        return (5, 5)

    old_func = click.get_terminal_size

    click.get_terminal_size = stub_terminal_size
    mycli = MyCli()
    assert isinstance(mycli.get_reserved_space(), int)

    click.get_terminal_size = old_func
>>>>>>> d9eb6cb5
<|MERGE_RESOLUTION|>--- conflicted
+++ resolved
@@ -202,7 +202,6 @@
         assert command[3].endswith('.')
 
 
-<<<<<<< HEAD
 def output(monkeypatch, terminal_size, testdata, explicit_pager, expect_pager):
     global clickoutput
     clickoutput = ""
@@ -293,7 +292,8 @@
         expect_pager=False
     )
     SPECIAL_COMMANDS['pager'].handler('')
-=======
+
+
 def test_reserved_space_is_integer():
     """Make sure that reserved space is returned as an integer."""
     def stub_terminal_size():
@@ -305,5 +305,4 @@
     mycli = MyCli()
     assert isinstance(mycli.get_reserved_space(), int)
 
-    click.get_terminal_size = old_func
->>>>>>> d9eb6cb5
+    click.get_terminal_size = old_func